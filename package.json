{
  "name": "draupnir",
  "version": "1.85.1",
  "description": "A moderation tool for Matrix",
  "main": "lib/index.js",
  "repository": "https://github.com/MTRNord/Draupnir.git",
  "author": "Gnuxie",
  "license": "SEE LICENSE IN LICENSE",
  "private": true,
  "scripts": {
    "build": "tsc",
    "postbuild": "yarn remove-tests-from-lib && yarn describe-version",
    "describe-version": "(git describe > version.txt.tmp && mv version.txt.tmp version.txt) || true && rm -f version.txt.tmp",
    "remove-tests-from-lib": "rm -rf lib/test/ && cp -r lib/src/* lib/ && rm -rf lib/src/",
    "lint": "tslint --project ./tsconfig.json -t stylish",
    "start:dev": "yarn build && node --async-stack-traces lib/index.js",
    "test": "ts-mocha --project ./tsconfig.json test/commands/**/*.ts",
    "test:integration": "NODE_ENV=harness ts-mocha --async-stack-traces --forbid-only --require test/integration/fixtures.ts --timeout 300000 --project ./tsconfig.json \"test/integration/**/*Test.ts\"",
    "test:integration:single": "NODE_ENV=harness npx ts-mocha --require test/integration/fixtures.ts --timeout 300000 --project ./tsconfig.json",
    "test:appservice:integration": "NODE_ENV=harness ts-mocha --async-stack-traces --forbid-only --timeout 300000 --project ./tsconfig.json \"test/appservice/integration/**/*Test.ts\"",
    "test:appservice:integration:single": "NODE_ENV=harness npx ts-mocha --timeout 300000 --project ./tsconfig.json",
    "test:manual": "NODE_ENV=harness ts-node test/integration/manualLaunchScript.ts",
    "version": "sed -i '/# version automated/s/[0-9][0-9]*\\.[0-9][0-9]*\\.[0-9][^\"]*/'$npm_package_version'/' synapse_antispam/setup.py && git add synapse_antispam/setup.py && cat synapse_antispam/setup.py"
  },
  "devDependencies": {
    "@types/config": "^3.3.1",
    "@types/crypto-js": "^4.1.2",
    "@types/express": "^4.17.13",
    "@types/html-to-text": "^8.0.1",
    "@types/humanize-duration": "^3.27.1",
    "@types/js-yaml": "^4.0.5",
    "@types/jsdom": "^16.2.11",
    "@types/mocha": "^10.0.1",
    "@types/nedb": "^1.8.13",
    "@types/node": "^20.6.0",
    "@types/pg": "^8.6.5",
    "@types/request": "^2.48.8",
    "@types/shell-quote": "1.7.1",
    "crypto-js": "^4.1.1",
    "eslint": "^8.49",
    "expect": "^29.6.4",
    "mocha": "^10.2.0",
    "ts-mocha": "^10.0.0",
    "tslint": "^6.1.3",
    "typescript": "^5.2.2",
    "typescript-formatter": "^7.2"
  },
  "dependencies": {
    "@opentelemetry/api": "^1.4.1",
    "@opentelemetry/auto-instrumentations-node": "^0.38.0",
    "@opentelemetry/exporter-metrics-otlp-http": "^0.41.0",
    "@opentelemetry/exporter-trace-otlp-http": "^0.41.0",
    "@opentelemetry/sdk-metrics": "^1.15.0",
    "@opentelemetry/sdk-node": "^0.41.0",
    "@opentelemetry/sdk-trace-base": "^1.15.0",
    "@sentry/node": "^7.17.2",
    "@sentry/tracing": "^7.17.2",
    "await-lock": "^2.2.2",
    "body-parser": "^1.20.1",
    "config": "^3.3.9",
    "express": "^4.17",
    "html-to-text": "^8.0.0",
    "humanize-duration": "^3.27.1",
    "humanize-duration-ts": "^2.1.1",
    "js-yaml": "^4.1.0",
    "jsdom": "^16.6.0",
<<<<<<< HEAD
    "matrix-appservice-bridge": "9.0.1",
=======
    "matrix-appservice-bridge": "^9.0.1",
>>>>>>> efe842cc
    "parse-duration": "^1.0.2",
    "pg": "^8.8.0",
    "shell-quote": "^1.7.3",
    "ulidx": "^0.3.0",
    "yaml": "^2.3.2"
  },
  "overrides": {
    "matrix-appservice-bridge": {
      "matrix-appservice": "MTRNord/matrix-appservice-node#669af793863f12429f30854dd104673794884abe"
    }
  },
  "resolutions": {
    "matrix-appservice": "https://github.com/MTRNord/matrix-appservice-node.git#669af793863f12429f30854dd104673794884abe"
  },
  "engines": {
    "node": ">=18.0.0"
  }
}<|MERGE_RESOLUTION|>--- conflicted
+++ resolved
@@ -64,11 +64,7 @@
     "humanize-duration-ts": "^2.1.1",
     "js-yaml": "^4.1.0",
     "jsdom": "^16.6.0",
-<<<<<<< HEAD
     "matrix-appservice-bridge": "9.0.1",
-=======
-    "matrix-appservice-bridge": "^9.0.1",
->>>>>>> efe842cc
     "parse-duration": "^1.0.2",
     "pg": "^8.8.0",
     "shell-quote": "^1.7.3",
