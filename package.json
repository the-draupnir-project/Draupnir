{
<<<<<<< HEAD
    "name": "draupnir",
    "version": "1.84.0",
    "description": "A moderation tool for Matrix",
    "main": "lib/index.js",
    "repository": "git@github.com:MTRNord/Draupnir.git",
    "author": "Gnuxie",
    "license": "SEE LICENSE IN LICENSE",
    "private": true,
    "scripts": {
        "build": "tsc",
        "postbuild": "yarn remove-tests-from-lib && yarn describe-version",
        "describe-version": "(git describe > version.txt.tmp && mv version.txt.tmp version.txt) || true && rm -f version.txt.tmp",
        "remove-tests-from-lib": "rm -rf lib/test/ && cp -r lib/src/* lib/ && rm -rf lib/src/",
        "lint": "tslint --project ./tsconfig.json -t stylish",
        "start:dev": "yarn build && node --async-stack-traces lib/index.js",
        "test": "ts-mocha --project ./tsconfig.json test/commands/**/*.ts",
        "test:integration": "NODE_ENV=harness ts-mocha --async-stack-traces --require test/integration/fixtures.ts --timeout 300000 --project ./tsconfig.json \"test/integration/**/*Test.ts\"",
        "test:integration:single": "NODE_ENV=harness npx ts-mocha --require test/integration/fixtures.ts --timeout 300000 --project ./tsconfig.json",
        "test:appservice:integration": "NODE_ENV=harness ts-mocha --async-stack-traces --timeout 300000 --project ./tsconfig.json \"test/appservice/integration/**/*Test.ts\"",
        "test:appservice:integration:single": "NODE_ENV=harness npx ts-mocha --timeout 300000 --project ./tsconfig.json",
        "test:manual": "NODE_ENV=harness ts-node test/integration/manualLaunchScript.ts",
        "version": "sed -i '/# version automated/s/[0-9][0-9]*\\.[0-9][0-9]*\\.[0-9][^\"]*/'$npm_package_version'/' synapse_antispam/setup.py && git add synapse_antispam/setup.py && cat synapse_antispam/setup.py"
    },
    "devDependencies": {
        "@types/config": "^3.3.0",
        "@types/crypto-js": "^4.0.2",
        "@types/express": "^4.17.13",
        "@types/html-to-text": "^8.0.1",
        "@types/humanize-duration": "^3.27.1",
        "@types/js-yaml": "^4.0.5",
        "@types/jsdom": "^16.2.11",
        "@types/mocha": "^9.0.0",
        "@types/nedb": "^1.8.12",
        "@types/node": "^18.16.7",
        "@types/pg": "^8.6.5",
        "@types/request": "^2.48.8",
        "@types/shell-quote": "1.7.1",
        "crypto-js": "^4.1.1",
        "eslint": "^7.32",
        "expect": "^27.0.6",
        "mocha": "^9.0.1",
        "ts-mocha": "^9.0.2",
        "tslint": "^6.1.3",
        "typescript": "^5.1.6",
        "typescript-formatter": "^7.2"
    },
    "dependencies": {
        "@opentelemetry/api": "^1.4.1",
        "@opentelemetry/auto-instrumentations-node": "^0.38.0",
        "@opentelemetry/exporter-metrics-otlp-http": "^0.41.0",
        "@opentelemetry/exporter-trace-otlp-http": "^0.41.0",
        "@opentelemetry/sdk-metrics": "^1.15.0",
        "@opentelemetry/sdk-node": "^0.41.0",
        "@opentelemetry/sdk-trace-base": "^1.15.0",
        "@sentry/node": "^7.17.2",
        "@sentry/tracing": "^7.17.2",
        "await-lock": "^2.2.2",
        "body-parser": "^1.20.1",
        "config": "^3.3.8",
        "express": "^4.17",
        "html-to-text": "^8.0.0",
        "humanize-duration": "^3.27.1",
        "humanize-duration-ts": "^2.1.1",
        "js-yaml": "^4.1.0",
        "jsdom": "^16.6.0",
        "matrix-appservice-bridge": "8.1.2",
        "parse-duration": "^1.0.2",
        "pg": "^8.8.0",
        "shell-quote": "^1.7.3",
        "ulidx": "^0.3.0",
        "yaml": "^2.2.2"
    },
    "overrides": {
        "matrix-appservice-bridge": {
            "matrix-appservice": "MTRNord/matrix-appservice-node#669af793863f12429f30854dd104673794884abe"
        }
    },
    "resolutions": {
        "matrix-appservice": "https://github.com/MTRNord/matrix-appservice-node.git#669af793863f12429f30854dd104673794884abe"
    },
    "engines": {
        "node": ">=18.0.0"
    }
=======
  "name": "draupnir",
  "version": "1.84.0",
  "description": "A moderation tool for Matrix",
  "main": "lib/index.js",
  "repository": "https://github.com/Gnuxie/Draupnir.git",
  "author": "Gnuxie",
  "license": "SEE LICENSE IN LICENSE",
  "private": true,
  "scripts": {
    "build": "tsc",
    "postbuild": "yarn remove-tests-from-lib && yarn describe-version",
    "describe-version": "(git describe > version.txt.tmp && mv version.txt.tmp version.txt) || true && rm -f version.txt.tmp",
    "remove-tests-from-lib": "rm -rf lib/test/ && cp -r lib/src/* lib/ && rm -rf lib/src/",
    "lint": "tslint --project ./tsconfig.json -t stylish",
    "start:dev": "yarn build && node --async-stack-traces lib/index.js",
    "test": "ts-mocha --project ./tsconfig.json test/commands/**/*.ts",
    "test:integration": "NODE_ENV=harness ts-mocha --async-stack-traces --require test/integration/fixtures.ts --timeout 300000 --project ./tsconfig.json \"test/integration/**/*Test.ts\"",
    "test:integration:single": "NODE_ENV=harness npx ts-mocha --require test/integration/fixtures.ts --timeout 300000 --project ./tsconfig.json",
    "test:appservice:integration": "NODE_ENV=harness ts-mocha --async-stack-traces --timeout 300000 --project ./tsconfig.json \"test/appservice/integration/**/*Test.ts\"",
    "test:appservice:integration:single": "NODE_ENV=harness npx ts-mocha --timeout 300000 --project ./tsconfig.json",
    "test:manual": "NODE_ENV=harness ts-node test/integration/manualLaunchScript.ts",
    "version": "sed -i '/# version automated/s/[0-9][0-9]*\\.[0-9][0-9]*\\.[0-9][^\"]*/'$npm_package_version'/' synapse_antispam/setup.py && git add synapse_antispam/setup.py && cat synapse_antispam/setup.py"
  },
  "devDependencies": {
    "@types/config": "^3.3.0",
    "@types/crypto-js": "^4.0.2",
    "@types/express": "^4.17.13",
    "@types/html-to-text": "^8.0.1",
    "@types/humanize-duration": "^3.27.1",
    "@types/js-yaml": "^4.0.5",
    "@types/jsdom": "^16.2.11",
    "@types/mocha": "^9.0.0",
    "@types/nedb": "^1.8.12",
    "@types/node": "^18.16.7",
    "@types/pg": "^8.6.5",
    "@types/request": "^2.48.8",
    "@types/shell-quote": "1.7.1",
    "crypto-js": "^4.1.1",
    "eslint": "^7.32",
    "expect": "^27.0.6",
    "mocha": "^9.0.1",
    "ts-mocha": "^9.0.2",
    "tslint": "^6.1.3",
    "typescript": "^5.1.6",
    "typescript-formatter": "^7.2"
  },
  "dependencies": {
    "@sentry/node": "^7.17.2",
    "@sentry/tracing": "^7.17.2",
    "await-lock": "^2.2.2",
    "body-parser": "^1.20.1",
    "config": "^3.3.8",
    "express": "^4.17",
    "html-to-text": "^8.0.0",
    "humanize-duration": "^3.27.1",
    "humanize-duration-ts": "^2.1.1",
    "js-yaml": "^4.1.0",
    "jsdom": "^16.6.0",
    "matrix-appservice-bridge": "8.1.2",
    "parse-duration": "^1.0.2",
    "pg": "^8.8.0",
    "shell-quote": "^1.7.3",
    "ulidx": "^0.3.0",
    "yaml": "^2.2.2"
  },
  "engines": {
    "node": ">=18.0.0"
  }
>>>>>>> bc0fc7c2
}<|MERGE_RESOLUTION|>--- conflicted
+++ resolved
@@ -1,94 +1,9 @@
 {
-<<<<<<< HEAD
-    "name": "draupnir",
-    "version": "1.84.0",
-    "description": "A moderation tool for Matrix",
-    "main": "lib/index.js",
-    "repository": "git@github.com:MTRNord/Draupnir.git",
-    "author": "Gnuxie",
-    "license": "SEE LICENSE IN LICENSE",
-    "private": true,
-    "scripts": {
-        "build": "tsc",
-        "postbuild": "yarn remove-tests-from-lib && yarn describe-version",
-        "describe-version": "(git describe > version.txt.tmp && mv version.txt.tmp version.txt) || true && rm -f version.txt.tmp",
-        "remove-tests-from-lib": "rm -rf lib/test/ && cp -r lib/src/* lib/ && rm -rf lib/src/",
-        "lint": "tslint --project ./tsconfig.json -t stylish",
-        "start:dev": "yarn build && node --async-stack-traces lib/index.js",
-        "test": "ts-mocha --project ./tsconfig.json test/commands/**/*.ts",
-        "test:integration": "NODE_ENV=harness ts-mocha --async-stack-traces --require test/integration/fixtures.ts --timeout 300000 --project ./tsconfig.json \"test/integration/**/*Test.ts\"",
-        "test:integration:single": "NODE_ENV=harness npx ts-mocha --require test/integration/fixtures.ts --timeout 300000 --project ./tsconfig.json",
-        "test:appservice:integration": "NODE_ENV=harness ts-mocha --async-stack-traces --timeout 300000 --project ./tsconfig.json \"test/appservice/integration/**/*Test.ts\"",
-        "test:appservice:integration:single": "NODE_ENV=harness npx ts-mocha --timeout 300000 --project ./tsconfig.json",
-        "test:manual": "NODE_ENV=harness ts-node test/integration/manualLaunchScript.ts",
-        "version": "sed -i '/# version automated/s/[0-9][0-9]*\\.[0-9][0-9]*\\.[0-9][^\"]*/'$npm_package_version'/' synapse_antispam/setup.py && git add synapse_antispam/setup.py && cat synapse_antispam/setup.py"
-    },
-    "devDependencies": {
-        "@types/config": "^3.3.0",
-        "@types/crypto-js": "^4.0.2",
-        "@types/express": "^4.17.13",
-        "@types/html-to-text": "^8.0.1",
-        "@types/humanize-duration": "^3.27.1",
-        "@types/js-yaml": "^4.0.5",
-        "@types/jsdom": "^16.2.11",
-        "@types/mocha": "^9.0.0",
-        "@types/nedb": "^1.8.12",
-        "@types/node": "^18.16.7",
-        "@types/pg": "^8.6.5",
-        "@types/request": "^2.48.8",
-        "@types/shell-quote": "1.7.1",
-        "crypto-js": "^4.1.1",
-        "eslint": "^7.32",
-        "expect": "^27.0.6",
-        "mocha": "^9.0.1",
-        "ts-mocha": "^9.0.2",
-        "tslint": "^6.1.3",
-        "typescript": "^5.1.6",
-        "typescript-formatter": "^7.2"
-    },
-    "dependencies": {
-        "@opentelemetry/api": "^1.4.1",
-        "@opentelemetry/auto-instrumentations-node": "^0.38.0",
-        "@opentelemetry/exporter-metrics-otlp-http": "^0.41.0",
-        "@opentelemetry/exporter-trace-otlp-http": "^0.41.0",
-        "@opentelemetry/sdk-metrics": "^1.15.0",
-        "@opentelemetry/sdk-node": "^0.41.0",
-        "@opentelemetry/sdk-trace-base": "^1.15.0",
-        "@sentry/node": "^7.17.2",
-        "@sentry/tracing": "^7.17.2",
-        "await-lock": "^2.2.2",
-        "body-parser": "^1.20.1",
-        "config": "^3.3.8",
-        "express": "^4.17",
-        "html-to-text": "^8.0.0",
-        "humanize-duration": "^3.27.1",
-        "humanize-duration-ts": "^2.1.1",
-        "js-yaml": "^4.1.0",
-        "jsdom": "^16.6.0",
-        "matrix-appservice-bridge": "8.1.2",
-        "parse-duration": "^1.0.2",
-        "pg": "^8.8.0",
-        "shell-quote": "^1.7.3",
-        "ulidx": "^0.3.0",
-        "yaml": "^2.2.2"
-    },
-    "overrides": {
-        "matrix-appservice-bridge": {
-            "matrix-appservice": "MTRNord/matrix-appservice-node#669af793863f12429f30854dd104673794884abe"
-        }
-    },
-    "resolutions": {
-        "matrix-appservice": "https://github.com/MTRNord/matrix-appservice-node.git#669af793863f12429f30854dd104673794884abe"
-    },
-    "engines": {
-        "node": ">=18.0.0"
-    }
-=======
   "name": "draupnir",
   "version": "1.84.0",
   "description": "A moderation tool for Matrix",
   "main": "lib/index.js",
-  "repository": "https://github.com/Gnuxie/Draupnir.git",
+  "repository": "https://github.com/MTRNord/Draupnir.git",
   "author": "Gnuxie",
   "license": "SEE LICENSE IN LICENSE",
   "private": true,
@@ -131,6 +46,13 @@
     "typescript-formatter": "^7.2"
   },
   "dependencies": {
+    "@opentelemetry/api": "^1.4.1",
+    "@opentelemetry/auto-instrumentations-node": "^0.38.0",
+    "@opentelemetry/exporter-metrics-otlp-http": "^0.41.0",
+    "@opentelemetry/exporter-trace-otlp-http": "^0.41.0",
+    "@opentelemetry/sdk-metrics": "^1.15.0",
+    "@opentelemetry/sdk-node": "^0.41.0",
+    "@opentelemetry/sdk-trace-base": "^1.15.0",
     "@sentry/node": "^7.17.2",
     "@sentry/tracing": "^7.17.2",
     "await-lock": "^2.2.2",
@@ -149,8 +71,15 @@
     "ulidx": "^0.3.0",
     "yaml": "^2.2.2"
   },
+  "overrides": {
+    "matrix-appservice-bridge": {
+      "matrix-appservice": "MTRNord/matrix-appservice-node#669af793863f12429f30854dd104673794884abe"
+    }
+  },
+  "resolutions": {
+    "matrix-appservice": "https://github.com/MTRNord/matrix-appservice-node.git#669af793863f12429f30854dd104673794884abe"
+  },
   "engines": {
     "node": ">=18.0.0"
   }
->>>>>>> bc0fc7c2
 }