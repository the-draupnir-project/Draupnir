--- conflicted
+++ resolved
@@ -5,9 +5,7 @@
 import { randomUUID } from "crypto";
 import * as api from '@opentelemetry/api';
 import { CommandError, CommandResult } from "./Validation";
-<<<<<<< HEAD
 import { trace } from "../../utils";
-=======
 import { LogService } from "matrix-bot-sdk";
 
 export enum CommandExceptionKind {
@@ -24,7 +22,6 @@
      */
     Unknown = 'Unknown',
 }
->>>>>>> efe842cc
 
 // FIXME: I wonder if we could allow message to be JSX?
 //        Then room references could be put into the DM and actually mean something.
@@ -32,26 +29,19 @@
     public readonly uuid: string = api.trace.getSpan(api.context.active())?.spanContext().traceId ?? randomUUID();
 
     constructor(
-<<<<<<< HEAD
+        public readonly exceptionKind: CommandExceptionKind,
         public readonly exception: Error | unknown,
-=======
-        public readonly exceptionKind: CommandExceptionKind,
-        public readonly exception: Error|unknown,
->>>>>>> efe842cc
         message: string) {
         super(message)
         this.log();
     }
 
+    @trace
     public static Result<Ok>(message: string, options: { exception: Error, exceptionKind: CommandExceptionKind }): CommandResult<Ok, CommandException> {
         return CommandResult.Err(new CommandException(options.exceptionKind, options.exception, message));
     }
 
-<<<<<<< HEAD
     @trace
-    public static Result<Ok>(message: string, options: { exception: Error }): CommandResult<Ok, CommandException> {
-        return CommandResult.Err(new CommandException(options.exception, message));
-=======
     protected log(): void {
         const logArguments: Parameters<typeof LogService['info']> = ["CommandException", this.exceptionKind, this.uuid, this.message, this.exception];
         if (this.exceptionKind === CommandExceptionKind.Known) {
@@ -59,6 +49,5 @@
         } else {
             LogService.error(...logArguments);
         }
->>>>>>> efe842cc
     }
 }