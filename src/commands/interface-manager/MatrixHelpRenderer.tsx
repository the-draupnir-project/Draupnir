--- conflicted
+++ resolved
@@ -44,11 +44,7 @@
         }
         {command.argumentListParser.descriptions.length > 0
             ? <fragment>
-<<<<<<< HEAD
-                <b>Parameters:</b><br />{...command.argumentListParser.descriptions.map(renderParameterDescription)}
-=======
                 <b>Parameters:</b><br/>{...command.argumentListParser.descriptions.map(renderParameterDescription)}
->>>>>>> e3925afc
             </fragment>
             : []
         }
