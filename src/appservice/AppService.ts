--- conflicted
+++ resolved
@@ -34,13 +34,10 @@
 import { AccessControl } from "./AccessControl";
 import { AppserviceCommandHandler } from "./bot/AppserviceCommandHandler";
 import { SOFTWARE_VERSION } from "../config";
-<<<<<<< HEAD
 import { independentTrace, trace } from "../utils";
 import { DRAUPNIR_RESULT, DRAUPNIR_TRACING_ATTRIBUTES } from "../tracer";
 import * as api from '@opentelemetry/api'
-=======
 import { Registry } from 'prom-client';
->>>>>>> bc0fc7c2
 
 const log = new Logger("AppService");
 
@@ -95,26 +92,17 @@
         const accessControlListId = await bridge.getBot().getClient().resolveRoom(config.adminRoom);
         const accessControl = await AccessControl.setupAccessControl(accessControlListId, bridge);
         // Activate /metrics endpoint for Prometheus
-<<<<<<< HEAD
-        setBridgeVersion(SOFTWARE_VERSION);
-        const prometheus = bridge.getPrometheusMetrics(false);
-=======
 
         // This should happen automatically but in testing this didn't happen in the docker image
         setBridgeVersion(SOFTWARE_VERSION);
 
         // Due to the way the tests and this prom library works we need to explicitly create a new one each time.
         const prometheus = bridge.getPrometheusMetrics(true, new Registry());
->>>>>>> bc0fc7c2
         const instanceCountGauge = prometheus.addGauge({
             name: "draupnir_instances",
             help: "Count of Draupnir Instances",
             labels: ["status", "uuid"],
         });
-<<<<<<< HEAD
-=======
-
->>>>>>> bc0fc7c2
         const mjolnirManager = await MjolnirManager.makeMjolnirManager(dataStore, bridge, accessControl, instanceCountGauge);
         const appService = new MjolnirAppService(
             config,
@@ -165,10 +153,7 @@
         return service;
     }
 
-<<<<<<< HEAD
-    @trace
-=======
->>>>>>> bc0fc7c2
+    @trace
     public onUserQuery(queriedUser: MatrixUser) {
         return {}; // auto-provision users with no additonal data
     }
