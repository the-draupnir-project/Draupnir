--- conflicted
+++ resolved
@@ -12,12 +12,9 @@
 import { Permalinks } from "../commands/interface-manager/Permalinks";
 import { MatrixRoomReference } from "../commands/interface-manager/MatrixRoomReference";
 import { Gauge } from "prom-client";
-<<<<<<< HEAD
 import { trace } from "../utils";
 import * as api from '@opentelemetry/api';
-=======
 import { decrementGaugeValue, incrementGaugeValue } from "../utils";
->>>>>>> bc0fc7c2
 
 const log = new Logger('MjolnirManager');
 
@@ -50,10 +47,7 @@
      * @param accessControl Who has access to the bridge.
      * @returns A new mjolnir manager.
      */
-<<<<<<< HEAD
-    @trace
-=======
->>>>>>> bc0fc7c2
+    @trace
     public static async makeMjolnirManager(dataStore: DataStore, bridge: Bridge, accessControl: AccessControl, instanceCountGauge: Gauge<"status" | "uuid">): Promise<MjolnirManager> {
         const mjolnirManager = new MjolnirManager(dataStore, bridge, accessControl, instanceCountGauge);
         await mjolnirManager.startMjolnirs(await dataStore.list());
@@ -67,10 +61,7 @@
      * @param client A client for the appservice virtual user that the new mjolnir should use.
      * @returns A new managed mjolnir.
      */
-<<<<<<< HEAD
-    @trace
-=======
->>>>>>> bc0fc7c2
+    @trace
     public async makeInstance(localPart: string, requestingUserId: string, managementRoomId: string, client: MatrixClient): Promise<ManagedMjolnir> {
         const mxid = await client.getUserId();
         const intentListener = new MatrixIntentListener(mxid);
@@ -86,24 +77,9 @@
         await managedMjolnir.start();
         this.mjolnirs.set(mxid, managedMjolnir);
         this.unstartedMjolnirs.delete(mxid);
-<<<<<<< HEAD
-        // @ts-ignore
-        if (this.instanceCountGauge._getValue({ status: "offline", uuid: localPart })) {
-            this.instanceCountGauge.dec({ status: "offline", uuid: localPart });
-        }
-        // @ts-ignore
-        if (this.instanceCountGauge._getValue({ status: "disabled", uuid: localPart })) {
-            this.instanceCountGauge.dec({ status: "disabled", uuid: localPart });
-        }
-        // @ts-ignore
-        if (!this.instanceCountGauge._getValue({ status: "online", uuid: localPart })) {
-            this.instanceCountGauge.inc({ status: "online", uuid: localPart });
-        }
-=======
         incrementGaugeValue(this.instanceCountGauge, "offline", localPart);
         decrementGaugeValue(this.instanceCountGauge, "disabled", localPart);
         incrementGaugeValue(this.instanceCountGauge, "online", localPart);
->>>>>>> bc0fc7c2
         return managedMjolnir;
     }
 
@@ -113,10 +89,7 @@
      * @param ownerId The owner of the mjolnir. We ask for it explicitly to not leak access to another user's mjolnir.
      * @returns The matching managed mjolnir instance.
      */
-<<<<<<< HEAD
-    @trace
-=======
->>>>>>> bc0fc7c2
+    @trace
     public getMjolnir(mjolnirId: string, ownerId: string): ManagedMjolnir | undefined {
         const mjolnir = this.mjolnirs.get(mjolnirId);
         if (mjolnir) {
@@ -207,10 +180,7 @@
         return [...this.unstartedMjolnirs.values()];
     }
 
-<<<<<<< HEAD
-    @trace
-=======
->>>>>>> bc0fc7c2
+    @trace
     public findUnstartedMjolnir(localPart: string): UnstartedMjolnir | undefined {
         return [...this.unstartedMjolnirs.values()].find(unstarted => unstarted.mjolnirRecord.local_part === localPart);
     }
@@ -244,24 +214,11 @@
             // Don't await, we don't want to clobber initialization just because we can't tell someone they're no longer allowed.
             mjIntent.matrixClient.sendNotice(mjolnirRecord.management_room, `Your mjolnir has been disabled by the administrator: ${access.rule?.reason ?? "no reason supplied"}`);
             this.reportUnstartedMjolnir(UnstartedMjolnir.FailCode.Unauthorized, access.outcome, mjolnirRecord, mjIntent.userId);
-<<<<<<< HEAD
-            // @ts-ignore
-            if (this.instanceCountGauge._getValue({ status: "online", uuid: mjolnirRecord.local_part })) {
-                this.instanceCountGauge.dec({ status: "online", uuid: mjolnirRecord.local_part });
-            }
-            // @ts-ignore
-            if (!this.instanceCountGauge._getValue({ status: "disabled", uuid: mjolnirRecord.local_part })) {
-                this.instanceCountGauge.inc({ status: "disabled", uuid: mjolnirRecord.local_part });
-            }
-        } else {
-            await this.makeInstance(mjolnirRecord.local_part,
-=======
             decrementGaugeValue(this.instanceCountGauge, "online", mjolnirRecord.local_part);
             incrementGaugeValue(this.instanceCountGauge, "disabled", mjolnirRecord.local_part);
         } else {
             await this.makeInstance(
                 mjolnirRecord.local_part,
->>>>>>> bc0fc7c2
                 mjolnirRecord.owner,
                 mjolnirRecord.management_room,
                 mjIntent.matrixClient,
@@ -271,19 +228,8 @@
                 // Don't await, we don't want to clobber initialization if this fails.
                 mjIntent.matrixClient.sendNotice(mjolnirRecord.management_room, `Your mjolnir could not be started. Please alert the administrator`);
                 this.reportUnstartedMjolnir(UnstartedMjolnir.FailCode.StartError, e, mjolnirRecord, mjIntent.userId);
-<<<<<<< HEAD
-                // @ts-ignore
-                if (this.instanceCountGauge._getValue({ status: "online", uuid: mjolnirRecord.local_part })) {
-                    this.instanceCountGauge.dec({ status: "online", uuid: mjolnirRecord.local_part });
-                }
-                // @ts-ignore
-                if (!this.instanceCountGauge._getValue({ status: "offline", uuid: mjolnirRecord.local_part })) {
-                    this.instanceCountGauge.inc({ status: "offline", uuid: mjolnirRecord.local_part });
-                }
-=======
                 decrementGaugeValue(this.instanceCountGauge, "online", mjolnirRecord.local_part);
                 incrementGaugeValue(this.instanceCountGauge, "offline", mjolnirRecord.local_part);
->>>>>>> bc0fc7c2
             });
         }
     }
